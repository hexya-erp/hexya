--- conflicted
+++ resolved
@@ -113,7 +113,15 @@
 	return str
 }
 
-<<<<<<< HEAD
+// DictToJSON sanitizes a python dict string representation to valid JSON.
+func DictToJSON(dict string) string {
+	dict = strings.Replace(dict, "'", "\"", -1)
+	dict = strings.Replace(dict, "False", "false", -1)
+	dict = strings.Replace(dict, "True", "true", -1)
+	dict = strings.Replace(dict, "(", "[", -1)
+	dict = strings.Replace(dict, ")", "]", -1)
+	return dict
+
 // IsInStringSlice returns true if the givien string is an entry in the slice
 func IsInStringSlice(str string, sl []string) bool {
 	for _, entry := range sl {
@@ -134,14 +142,4 @@
 		tested = str + strconv.Itoa(nb)
 	}
 	return tested
-=======
-// DictToJSON sanitizes a python dict string representation to valid JSON.
-func DictToJSON(dict string) string {
-	dict = strings.Replace(dict, "'", "\"", -1)
-	dict = strings.Replace(dict, "False", "false", -1)
-	dict = strings.Replace(dict, "True", "true", -1)
-	dict = strings.Replace(dict, "(", "[", -1)
-	dict = strings.Replace(dict, ")", "]", -1)
-	return dict
->>>>>>> 65501d72
 }